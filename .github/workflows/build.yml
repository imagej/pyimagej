--- conflicted
+++ resolved
@@ -18,10 +18,8 @@
       matrix:
         os: [ubuntu-latest, windows-latest, macos-latest]
         python-version: ["3.9", "3.13"]
-<<<<<<< HEAD
         java-version: ["8", "21"]
-=======
->>>>>>> 9c75ef55
+
 
     steps:
     - uses: actions/checkout@v2
